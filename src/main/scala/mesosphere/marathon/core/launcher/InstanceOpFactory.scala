--- conflicted
+++ resolved
@@ -2,11 +2,7 @@
 package core.launcher
 
 import mesosphere.marathon.core.instance.Instance
-<<<<<<< HEAD
-import mesosphere.marathon.state.{ FaultDomain, RunSpec }
-=======
 import mesosphere.marathon.state.{ Region, RunSpec }
->>>>>>> 6d26eaf6
 import mesosphere.util.state.FrameworkId
 import org.apache.mesos.{ Protos => Mesos }
 
@@ -34,11 +30,7 @@
     * @param localRegion region where mesos master is running
     */
   case class Request(runSpec: RunSpec, offer: Mesos.Offer, instanceMap: Map[Instance.Id, Instance],
-<<<<<<< HEAD
-      additionalLaunches: Int, faultDomain: Option[FaultDomain]) {
-=======
       additionalLaunches: Int, localRegion: Option[Region] = None) {
->>>>>>> 6d26eaf6
     def frameworkId: FrameworkId = FrameworkId("").mergeFromProto(offer.getFrameworkId)
     def instances: Seq[Instance] = instanceMap.values.to[Seq]
     lazy val reserved: Seq[Instance] = instances.filter(_.isReserved)
