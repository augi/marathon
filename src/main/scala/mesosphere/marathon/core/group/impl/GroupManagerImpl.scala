--- conflicted
+++ resolved
@@ -109,11 +109,7 @@
     version: Timestamp, force: Boolean, toKill: Map[PathId, Seq[Instance]]): Future[Either[T, DeploymentPlan]] = try {
 
     // All updates to the root go through the work queue.
-<<<<<<< HEAD
-    val result: Future[Either[T, DeploymentPlan]] = serializeUpdates {
-=======
     val maybeDeploymentPlan: Future[Either[T, DeploymentPlan]] = serializeUpdates {
->>>>>>> 1c5550cb
       logger.info(s"Upgrade root group version:$version with force:$force")
 
       val from = rootGroup()
@@ -139,11 +135,7 @@
       }
     }
 
-<<<<<<< HEAD
-    result.onComplete {
-=======
     maybeDeploymentPlan.onComplete {
->>>>>>> 1c5550cb
       case Success(Right(plan)) =>
         logger.info(s"Deployment ${plan.id}:${plan.version} for ${plan.target.id} acknowledged. Waiting to get processed")
         eventStream.publish(GroupChangeSuccess(id, version.toString))
@@ -156,11 +148,7 @@
         logger.warn(s"Deployment failed for change: $version", ex)
         eventStream.publish(GroupChangeFailed(id, version.toString, ex.getMessage))
     }
-<<<<<<< HEAD
-    result
-=======
     maybeDeploymentPlan
->>>>>>> 1c5550cb
   } catch {
     case NonFatal(ex) => Future.failed(ex)
   }
