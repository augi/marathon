package mesosphere.marathon
package api.akkahttp

import akka.http.scaladsl.model.headers._
import akka.http.scaladsl.model._
<<<<<<< HEAD
import akka.http.scaladsl.server.Directives.extractRequest
import akka.http.scaladsl.server.{ Directive, Directive0, Directive1, MalformedQueryParamRejection, Route, Directives => AkkaDirectives }
import com.wix.accord.{ Failure, Success, Result => ValidationResult }
=======
import akka.http.scaladsl.server.{ Directive0, Directive1, Directives => AkkaDirectives }
import com.wix.accord.{ Failure, Success, Validator, Result => ValidationResult }
import com.wix.accord.dsl._
import mesosphere.marathon.core.instance.Instance
import mesosphere.marathon.state.PathId
>>>>>>> d6d05ca6

import scala.concurrent.duration._

/**
  * All Marathon Directives and Akka Directives
  *
  * These should be imported by the respective controllers
  */
object Directives extends AuthDirectives with LeaderDirectives with AkkaDirectives {

  /**
    * Use this directive to enable Cross Origin Resource Sharing for a given set of origins.
    *
    * @param origins the origins to allow.
    */
  def corsResponse(origins: Seq[String]): Directive0 = {
    import HttpMethods._
    extractRequest.flatMap { request =>
      val headers = Seq.newBuilder[HttpHeader]

      // add all pre-defined origins
      origins.foreach(headers += `Access-Control-Allow-Origin`(_))

      // allow all header that are defined as request headers
      request.header[`Access-Control-Request-Headers`].foreach(request =>
        headers += `Access-Control-Allow-Headers`(request.headers)
      )

      // define allowed methods
      headers += `Access-Control-Allow-Methods`(GET, HEAD, OPTIONS)

      // do not ask again for one day
      headers += `Access-Control-Max-Age`(1.day.toSeconds)

      respondWithHeaders (headers.result())
    }
  }

  def accepts(mediaType: MediaType): Directive0 = {
    extractRequest.flatMap { request =>
      request.header[Accept] match {
        case Some(accept) if accept.mediaRanges.exists(range => range.matches(mediaType)) => pass
        case _ => reject
      }
    }
  }

  def acceptsAnything: Directive0 = {
    extractRequest.flatMap { request =>
      request.header[Accept] match {
        case None => pass
        case _ => reject
      }
    }
  }

  /**
    * The noCache directive will set proper no-cache headers based on the HTTP protocol
    */
  val noCache: Directive0 = {
    import CacheDirectives._
    import HttpProtocols._
    extractRequest.flatMap {
      _.protocol match {
        case `HTTP/1.0` =>
          respondWithHeaders (
            RawHeader("Pragma", "no-cache")
          )
        case `HTTP/1.1` =>
          respondWithHeaders (
            `Cache-Control`(`no-cache`, `no-store`, `must-revalidate`),
            `Expires`(DateTime.now)
          )
      }
    }
  }

  /**
    * Rejects the request if the validation result is a failure. Proceeds otherwise.
    * @param result The result of a Wix validation.
    * @return The passed inner route.
    */
  def assumeValid(result: ValidationResult): Directive0 = {
    import mesosphere.marathon.api.akkahttp.EntityMarshallers._
    result match {
      case failure: Failure => reject(ValidationFailed(failure))
      case Success => pass
    }
  }

<<<<<<< HEAD
  def extractTaskKillingMode: Directive1[TaskKillingMode] =
    (parameter("scale".as[Boolean].?(false)) & parameter("wipe".as[Boolean].?(false))).tflatMap {
      case (scale, wipe) =>
        if (scale && wipe) {
          reject(MalformedQueryParamRejection("scale, wipe", "You cannot use scale and wipe at the same time."))
        } else if (scale) {
          provide(TaskKillingMode.Scale)
        } else if (wipe) {
          provide(TaskKillingMode.Wipe)
        } else {
          provide(TaskKillingMode.KillWithoutWipe)
        }
    }

  sealed trait TaskKillingMode
  object TaskKillingMode {

    case object Scale extends TaskKillingMode

    case object KillWithoutWipe extends TaskKillingMode

    case object Wipe extends TaskKillingMode

=======
  def validateInstanceId(possibleId: String): ValidationResult = {
    val validate: Validator[String] = validator[String] { id =>
      id should matchRegexFully(Instance.Id.InstanceIdRegex)
    }
    validate(possibleId)
  }

  def validatePathId(possibleId: String): ValidationResult = PathId.pathIdValidator(PathId(possibleId))

  def withValidatedPathId(possibleId: String): Directive1[PathId] = {
    assumeValid(validatePathId(possibleId)).tflatMap { Unit =>
      provide(PathId(possibleId))
    }
>>>>>>> d6d05ca6
  }

}<|MERGE_RESOLUTION|>--- conflicted
+++ resolved
@@ -3,17 +3,14 @@
 
 import akka.http.scaladsl.model.headers._
 import akka.http.scaladsl.model._
-<<<<<<< HEAD
 import akka.http.scaladsl.server.Directives.extractRequest
 import akka.http.scaladsl.server.{ Directive, Directive0, Directive1, MalformedQueryParamRejection, Route, Directives => AkkaDirectives }
 import com.wix.accord.{ Failure, Success, Result => ValidationResult }
-=======
 import akka.http.scaladsl.server.{ Directive0, Directive1, Directives => AkkaDirectives }
 import com.wix.accord.{ Failure, Success, Validator, Result => ValidationResult }
 import com.wix.accord.dsl._
 import mesosphere.marathon.core.instance.Instance
 import mesosphere.marathon.state.PathId
->>>>>>> d6d05ca6
 
 import scala.concurrent.duration._
 
@@ -104,7 +101,6 @@
     }
   }
 
-<<<<<<< HEAD
   def extractTaskKillingMode: Directive1[TaskKillingMode] =
     (parameter("scale".as[Boolean].?(false)) & parameter("wipe".as[Boolean].?(false))).tflatMap {
       case (scale, wipe) =>
@@ -128,7 +124,8 @@
 
     case object Wipe extends TaskKillingMode
 
-=======
+  }
+
   def validateInstanceId(possibleId: String): ValidationResult = {
     val validate: Validator[String] = validator[String] { id =>
       id should matchRegexFully(Instance.Id.InstanceIdRegex)
@@ -142,7 +139,6 @@
     assumeValid(validatePathId(possibleId)).tflatMap { Unit =>
       provide(PathId(possibleId))
     }
->>>>>>> d6d05ca6
   }
 
 }