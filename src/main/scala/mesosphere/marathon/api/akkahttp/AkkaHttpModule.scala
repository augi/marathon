--- conflicted
+++ resolved
@@ -16,11 +16,7 @@
 import mesosphere.marathon.core.group.GroupManager
 import mesosphere.marathon.core.plugin.PluginManager
 import mesosphere.marathon.plugin.auth._
-<<<<<<< HEAD
-import mesosphere.marathon.api.akkahttp.v2.{ AppsController, EventsController, PluginsController }
-=======
 import mesosphere.marathon.api.akkahttp.v2.{ AppsController, EventsController, InfoController, PluginsController }
->>>>>>> facd6d54
 import mesosphere.marathon.core.health.HealthCheckManager
 import mesosphere.marathon.core.task.tracker.InstanceTracker
 import mesosphere.marathon.plugin.http.HttpRequestHandler
@@ -59,11 +55,7 @@
     val appsController = new AppsController(
       clock = clock,
       eventBus = eventBus,
-<<<<<<< HEAD
-      marathonSchedulerService = marathonSchedulerService,
-=======
       service = marathonSchedulerService,
->>>>>>> facd6d54
       appInfoService = appInfoService,
       healthCheckManager = healthCheckManager,
       instanceTracker = instanceTracker,
