package mesosphere.marathon
package core.launchqueue.impl

import akka.actor.{ ActorContext, ActorRef, Cancellable, Props }
import akka.pattern.ask
import akka.testkit.TestProbe
import com.google.inject.Provider
import mesosphere.AkkaUnitTest
import mesosphere.marathon.test.SettableClock
import mesosphere.marathon.core.flow.OfferReviver
import mesosphere.marathon.core.instance.TestInstanceBuilder._
import mesosphere.marathon.core.instance.update.InstanceChange
import mesosphere.marathon.core.instance.{ Instance, TestInstanceBuilder }
import mesosphere.marathon.core.launcher.impl.InstanceOpFactoryHelper
import mesosphere.marathon.core.launcher.{ InstanceOpFactory, OfferMatchResult }
import mesosphere.marathon.core.launchqueue.LaunchQueue.QueuedInstanceInfo
import mesosphere.marathon.core.launchqueue.LaunchQueueConfig
import mesosphere.marathon.core.matcher.base.OfferMatcher.MatchedInstanceOps
import mesosphere.marathon.core.matcher.base.util.ActorOfferMatcher
import mesosphere.marathon.core.matcher.base.util.InstanceOpSourceDelegate.InstanceOpRejected
import mesosphere.marathon.core.matcher.manager.OfferMatcherManager
import mesosphere.marathon.core.task.Task
import mesosphere.marathon.core.task.bus.TaskStatusUpdateTestHelper
import mesosphere.marathon.core.task.state.TaskConditionMapping
import mesosphere.marathon.core.task.tracker.InstanceTracker
import mesosphere.marathon.state._
import mesosphere.marathon.test.MarathonTestHelper
import org.mockito
import org.mockito.{ ArgumentCaptor, Mockito }

import scala.collection.immutable.Seq
import scala.concurrent.Promise
import scala.concurrent.duration._

/**
  * Also check LaunchQueueModuleTest which tests the interplay of the AppTaskLauncherActor
  * with the queue.
  *
  * In this class we specifically test:
  *
  * * tracking task status
  * * timeout for task launching feedback
  */
class TaskLauncherActorTest extends AkkaUnitTest {

  import org.mockito.{ Matchers => m }

  def sendUpdate(launcherRef: ActorRef, update: InstanceChange): QueuedInstanceInfo = {
    launcherRef ! update
    (launcherRef ? TaskLauncherActor.GetCount).futureValue.asInstanceOf[QueuedInstanceInfo]
  }

  object f {
    import org.apache.mesos.{ Protos => Mesos }
    val app = AppDefinition(id = PathId("/testapp"))
    val marathonInstance = TestInstanceBuilder.newBuilderWithLaunchedTask(app.id, version = app.version, now = Timestamp.now()).getInstance()
    val marathonTask: Task.LaunchedEphemeral = marathonInstance.appTask
    val instanceId = marathonInstance.instanceId
    val task = MarathonTestHelper.makeOneCPUTask(Task.Id.forInstanceId(instanceId, None)).build()
    val opFactory = new InstanceOpFactoryHelper(Some("principal"), Some("role")).launchEphemeral(_: Mesos.TaskInfo, _: Task.LaunchedEphemeral, _: Instance)
    val launch = opFactory(task, marathonTask, marathonInstance)
    val offer = MarathonTestHelper.makeBasicOffer().build()
    val noMatchResult = OfferMatchResult.NoMatch(app, offer, Seq.empty, Timestamp.now())
    val launchResult = OfferMatchResult.Match(app, offer, launch, Timestamp.now())
  }

  case class Fixture(
      offerMatcherManager: OfferMatcherManager = mock[OfferMatcherManager],
      launchQueueConfig: LaunchQueueConfig = new LaunchQueueConfig { verify() },
      clock: SettableClock = new SettableClock(),
      instanceOpFactory: InstanceOpFactory = mock[InstanceOpFactory],
      instanceTracker: InstanceTracker = mock[InstanceTracker],
      offerReviver: OfferReviver = mock[OfferReviver],
      rateLimiterActor: TestProbe = TestProbe(),
      offerMatchStatisticsActor: TestProbe = TestProbe(),
<<<<<<< HEAD
      homeFaultDomain: () => Option[FaultDomain] = () => None) {
=======
      localRegion: () => Option[Region] = () => None) {
>>>>>>> 6d26eaf6

    def createLauncherRef(instances: Int, appToLaunch: AppDefinition = f.app): ActorRef = {
      val props = TaskLauncherActor.props(
        launchQueueConfig,
        offerMatcherManager, clock, instanceOpFactory,
        maybeOfferReviver = Some(offerReviver),
<<<<<<< HEAD
        instanceTracker, rateLimiterActor.ref, offerMatchStatisticsActor.ref, homeFaultDomain) _
=======
        instanceTracker, rateLimiterActor.ref, offerMatchStatisticsActor.ref, localRegion) _
>>>>>>> 6d26eaf6
      system.actorOf(props(appToLaunch, instances))
    }

    def verifyClean(): Unit = {
      // we are not interested in these. We check for these in LaunchQueueModuleTest
      // Mockito.verifyNoMoreInteractions(offerMatcherManager)
      Mockito.verifyNoMoreInteractions(instanceOpFactory)
      //    Mockito.verifyNoMoreInteractions(instanceTracker)
    }
  }

  "TaskLauncherActor" should {
    "Initial population of task list from instanceTracker with one task" in new Fixture {
      Mockito.when(instanceTracker.instancesBySpecSync).thenReturn(InstanceTracker.InstancesBySpec.forInstances(f.marathonInstance))

      val launcherRef = createLauncherRef(instances = 0)
      launcherRef ! RateLimiterActor.DelayUpdate(f.app, clock.now())

      val counts = (launcherRef ? TaskLauncherActor.GetCount).futureValue.asInstanceOf[QueuedInstanceInfo]

      assert(counts.finalInstanceCount == 1)
      assert(!counts.inProgress)
      assert(counts.instancesLeftToLaunch == 0)

      Mockito.verify(instanceTracker).instancesBySpecSync
      verifyClean()
    }

    "Upgrading an app updates app definition in actor and requeries backoff" in new Fixture {
      Given("an entry for an app")
      Mockito.when(instanceTracker.instancesBySpecSync).thenReturn(InstanceTracker.InstancesBySpec.forInstances(f.marathonInstance))
      val launcherRef = createLauncherRef(instances = 3)
      rateLimiterActor.expectMsg(RateLimiterActor.GetDelay(f.app))
      rateLimiterActor.reply(RateLimiterActor.DelayUpdate(f.app, clock.now()))
      val counts = (launcherRef ? TaskLauncherActor.GetCount).futureValue.asInstanceOf[QueuedInstanceInfo]
      assert(counts.instancesLeftToLaunch == 3)
      Mockito.verify(offerMatcherManager).addSubscription(mockito.Matchers.any())(mockito.Matchers.any())
      Mockito.reset(offerMatcherManager)

      When("upgrading the app")
      val upgradedApp = f.app.copy(cmd = Some("new command"))
      launcherRef ! TaskLauncherActor.AddInstances(upgradedApp, 1)

      Then("the actor requeries the backoff delay")
      rateLimiterActor.expectMsg(RateLimiterActor.GetDelay(upgradedApp))
      val newDelay: Timestamp = clock.now() + 5.seconds
      rateLimiterActor.reply(RateLimiterActor.DelayUpdate(upgradedApp, newDelay))
      val counts2 = (launcherRef ? TaskLauncherActor.GetCount).futureValue.asInstanceOf[QueuedInstanceInfo]
      assert(counts2.backOffUntil == newDelay)

      And("the actor knows the new app definition")
      assert(counts2.runSpec == upgradedApp)
      And("resets the task to launch according to the new add command")
      assert(counts2.instancesLeftToLaunch == 1)

      And("removes its offer subscription because of the backoff delay")
      Mockito.verify(offerMatcherManager).removeSubscription(mockito.Matchers.any())(mockito.Matchers.any())

      // We don't care about these:
      Mockito.reset(instanceTracker)
      verifyClean()
    }

    "Upgrading an app updates reregisters the offerMatcher at the manager" in new Fixture {
      Given("an entry for an app")
      Mockito.when(instanceTracker.instancesBySpecSync).thenReturn(InstanceTracker.InstancesBySpec.forInstances(f.marathonInstance))
      val launcherRef = createLauncherRef(instances = 1)
      rateLimiterActor.expectMsg(RateLimiterActor.GetDelay(f.app))
      rateLimiterActor.reply(RateLimiterActor.DelayUpdate(f.app, clock.now()))
      val counts = (launcherRef ? TaskLauncherActor.GetCount).futureValue.asInstanceOf[QueuedInstanceInfo]
      assert(counts.instancesLeftToLaunch == 1)

      // We don't care about interactions until this point
      Mockito.reset(offerMatcherManager)

      When("upgrading the app")
      val upgradedApp = f.app.copy(cmd = Some("new command"))
      launcherRef ! TaskLauncherActor.AddInstances(upgradedApp, 1)
      rateLimiterActor.expectMsg(RateLimiterActor.GetDelay(upgradedApp))
      rateLimiterActor.reply(RateLimiterActor.DelayUpdate(upgradedApp, clock.now()))

      // wait for message being processed
      (launcherRef ? TaskLauncherActor.GetCount).futureValue.asInstanceOf[QueuedInstanceInfo]

      Then("the actor reregisters itself for at the offerMatcher")
      val inOrder = Mockito.inOrder(offerMatcherManager)
      inOrder.verify(offerMatcherManager).removeSubscription(mockito.Matchers.any())(mockito.Matchers.any())
      inOrder.verify(offerMatcherManager).addSubscription(mockito.Matchers.any())(mockito.Matchers.any())

      // We don't care about these:
      Mockito.reset(instanceTracker)
      verifyClean()
    }

    "Process task launch" in new Fixture {
      Mockito.when(instanceTracker.instancesBySpecSync).thenReturn(InstanceTracker.InstancesBySpec.empty)
      val offer = MarathonTestHelper.makeBasicOffer().build()
      Mockito.when(instanceOpFactory.matchOfferRequest(m.any())).thenReturn(f.launchResult)

      val launcherRef = createLauncherRef(instances = 1)
      val now = clock.now()
      launcherRef ! RateLimiterActor.DelayUpdate(f.app, now)

      val promise = Promise[MatchedInstanceOps]
      launcherRef ! ActorOfferMatcher.MatchOffer(offer, promise)
      promise.future.futureValue

      val counts = (launcherRef ? TaskLauncherActor.GetCount).futureValue.asInstanceOf[QueuedInstanceInfo]

      assert(counts.finalInstanceCount == 2)
      assert(counts.inProgress)
      assert(counts.instancesLeftToLaunch == 0)

      Mockito.verify(instanceTracker).instancesBySpecSync
      val matchRequest = InstanceOpFactory.Request(f.app, offer, Map.empty, additionalLaunches = 1, faultDomain = None)
      Mockito.verify(instanceOpFactory).matchOfferRequest(matchRequest)
      verifyClean()
    }

    "Don't pass the task factory lost tasks when asking for new tasks" in new Fixture {
      import mesosphere.marathon.Protos.Constraint.Operator

      val uniqueConstraint = Protos.Constraint.newBuilder
        .setField("hostname")
        .setOperator(Operator.UNIQUE)
        .setValue("")
        .build
      val unreachableStrategy = UnreachableEnabled(5.minutes, 10.minutes)
      val constraintApp: AppDefinition = f.app.copy(constraints = Set(uniqueConstraint), unreachableStrategy = unreachableStrategy)
      val offer = MarathonTestHelper.makeBasicOffer().build()

      val lostInstance = TestInstanceBuilder.newBuilder(f.app.id).addTaskUnreachable(unreachableStrategy = unreachableStrategy).getInstance()

      Mockito.when(instanceTracker.instancesBySpecSync).thenReturn(InstanceTracker.InstancesBySpec.forInstances(lostInstance))
      val captor = ArgumentCaptor.forClass(classOf[InstanceOpFactory.Request])
      // we're only interested in capturing the argument, so return value doesn't matter
      Mockito.when(instanceOpFactory.matchOfferRequest(captor.capture())).thenReturn(f.noMatchResult)

      val launcherRef = createLauncherRef(instances = 1, constraintApp)
      launcherRef ! RateLimiterActor.DelayUpdate(constraintApp, clock.now())

      val promise = Promise[MatchedInstanceOps]
      launcherRef ! ActorOfferMatcher.MatchOffer(offer, promise)
      promise.future.futureValue

      Mockito.verify(instanceTracker).instancesBySpecSync
      Mockito.verify(instanceOpFactory).matchOfferRequest(m.any())
      assert(captor.getValue.instanceMap.isEmpty)
      verifyClean()
    }

    "Restart a replacement task for an unreachable task with default unreachableStrategy instantly" in new Fixture {
      import mesosphere.marathon.Protos.Constraint.Operator

      val uniqueConstraint = Protos.Constraint.newBuilder
        .setField("hostname")
        .setOperator(Operator.UNIQUE)
        .setValue("")
        .build
      val constraintApp: AppDefinition = f.app.copy(constraints = Set(uniqueConstraint))
      val offer = MarathonTestHelper.makeBasicOffer().build()

      val lostInstance = TestInstanceBuilder.newBuilder(f.app.id).addTaskUnreachable().getInstance()

      Mockito.when(instanceTracker.instancesBySpecSync).thenReturn(InstanceTracker.InstancesBySpec.forInstances(lostInstance))
      val captor = ArgumentCaptor.forClass(classOf[InstanceOpFactory.Request])
      // we're only interested in capturing the argument, so return value doesn't matter
      Mockito.when(instanceOpFactory.matchOfferRequest(captor.capture())).thenReturn(f.noMatchResult)

      val launcherRef = createLauncherRef(instances = 1, constraintApp)
      launcherRef ! RateLimiterActor.DelayUpdate(constraintApp, clock.now())

      val promise = Promise[MatchedInstanceOps]
      launcherRef ! ActorOfferMatcher.MatchOffer(offer, promise)
      promise.future.futureValue

      Mockito.verify(instanceTracker).instancesBySpecSync
      Mockito.verify(instanceOpFactory).matchOfferRequest(m.any())
      assert(captor.getValue.instanceMap.size == 1) // we should have one replacement task scheduled already
      verifyClean()
    }

    "Process task launch reject" in new Fixture {
      Mockito.when(instanceTracker.instancesBySpecSync).thenReturn(InstanceTracker.InstancesBySpec.empty)
      val offer = MarathonTestHelper.makeBasicOffer().build()
      Mockito.when(instanceOpFactory.matchOfferRequest(m.any())).thenReturn(f.launchResult)

      val launcherRef = createLauncherRef(instances = 1)
      launcherRef ! RateLimiterActor.DelayUpdate(f.app, clock.now())

      val promise = Promise[MatchedInstanceOps]
      launcherRef ! ActorOfferMatcher.MatchOffer(offer, promise)
      val matchedTasks = promise.future.futureValue
      matchedTasks.opsWithSource.foreach(_.reject("stuff"))

      val counts = (launcherRef ? TaskLauncherActor.GetCount).futureValue.asInstanceOf[QueuedInstanceInfo]

      assert(counts.instancesLeftToLaunch == 1)

      assert(counts.inProgress)
      assert(counts.finalInstanceCount == 1)
      assert(counts.instancesLeftToLaunch == 1)

      Mockito.verify(instanceTracker).instancesBySpecSync
      val matchRequest = InstanceOpFactory.Request(f.app, offer, Map.empty, additionalLaunches = 1, faultDomain = None)
      Mockito.verify(instanceOpFactory).matchOfferRequest(matchRequest)
      verifyClean()
    }

    "Process task launch timeout" in new Fixture {
      Mockito.when(instanceTracker.instancesBySpecSync).thenReturn(InstanceTracker.InstancesBySpec.empty)
      val offer = MarathonTestHelper.makeBasicOffer().build()
      Mockito.when(instanceOpFactory.matchOfferRequest(m.any())).thenReturn(f.launchResult)

      var scheduleCalled = false
      val props = Props(
        new TaskLauncherActor(
          launchQueueConfig,
          offerMatcherManager, clock, instanceOpFactory,
          maybeOfferReviver = None,
          instanceTracker, rateLimiterActor.ref, offerMatchStatisticsActor.ref,
          f.app, instancesToLaunch = 1,
<<<<<<< HEAD
          homeFaultDomain
=======
          localRegion
>>>>>>> 6d26eaf6
        ) {
          override protected def scheduleTaskOperationTimeout(
            context: ActorContext, message: InstanceOpRejected): Cancellable = {
            scheduleCalled = true
            mock[Cancellable]
          }
        }
      )
      val launcherRef = system.actorOf(props)

      launcherRef ! RateLimiterActor.DelayUpdate(f.app, clock.now())

      val promise = Promise[MatchedInstanceOps]
      launcherRef ! ActorOfferMatcher.MatchOffer(offer, promise)
      promise.future.futureValue

      // just make sure that prior messages have been processed, will not launch further tasks

      val promise2 = Promise[MatchedInstanceOps]
      launcherRef ! ActorOfferMatcher.MatchOffer(offer, promise2)
      promise2.future.futureValue

      assert(scheduleCalled)

      Mockito.verify(instanceTracker).instancesBySpecSync
      val matchRequest = InstanceOpFactory.Request(f.app, offer, Map.empty, additionalLaunches = 1, faultDomain = None)
      Mockito.verify(instanceOpFactory).matchOfferRequest(matchRequest)
      verifyClean()
    }

    "Process task launch accept" in new Fixture {
      Mockito.when(instanceTracker.instancesBySpecSync).thenReturn(InstanceTracker.InstancesBySpec.empty)
      val offer = MarathonTestHelper.makeBasicOffer().build()
      Mockito.when(instanceOpFactory.matchOfferRequest(m.any())).thenReturn(f.launchResult)

      val launcherRef = createLauncherRef(instances = 1)
      launcherRef ! RateLimiterActor.DelayUpdate(f.app, clock.now())

      val promise = Promise[MatchedInstanceOps]
      launcherRef ! ActorOfferMatcher.MatchOffer(offer, promise)
      val matchedTasks: MatchedInstanceOps = promise.future.futureValue
      matchedTasks.opsWithSource.foreach(_.accept())

      val counts = (launcherRef ? TaskLauncherActor.GetCount).futureValue.asInstanceOf[QueuedInstanceInfo]

      assert(counts.finalInstanceCount == 1)
      assert(!counts.inProgress)
      assert(counts.instancesLeftToLaunch == 0)
      assert(counts.instancesLeftToLaunch == 0)

      Mockito.verify(instanceTracker).instancesBySpecSync
      val matchRequest = InstanceOpFactory.Request(f.app, offer, Map.empty, additionalLaunches = 1, faultDomain = None)
      Mockito.verify(instanceOpFactory).matchOfferRequest(matchRequest)
      verifyClean()
    }

    "Expunged task is removed from counts" in new Fixture {
      val update = TaskStatusUpdateTestHelper.finished(f.marathonInstance).wrapped
      val expectedCounts = QueuedInstanceInfo(f.app, inProgress = false, 0, 0, Timestamp(0), Timestamp(0))

      Mockito.when(instanceTracker.instancesBySpecSync).thenReturn(InstanceTracker.InstancesBySpec.forInstances(f.marathonInstance))

      val launcherRef = createLauncherRef(instances = 0)
      launcherRef ! RateLimiterActor.DelayUpdate(f.app, clock.now())

      // wait for startup
      (launcherRef ? TaskLauncherActor.GetCount).futureValue.asInstanceOf[QueuedInstanceInfo]

      // task status update
      val counts = sendUpdate(launcherRef, update)

      assert(counts.instancesLeftToLaunch == expectedCounts.instancesLeftToLaunch)
      assert(counts.finalInstanceCount == expectedCounts.finalInstanceCount)

      Mockito.verify(instanceTracker).instancesBySpecSync
      verifyClean()
    }

    for (
      update <- TaskConditionMapping.Gone.toSeq.map(reason => TaskStatusUpdateTestHelper.lost(reason, f.marathonInstance))
        .union(Seq(
          TaskStatusUpdateTestHelper.finished(f.marathonInstance),
          TaskStatusUpdateTestHelper.killed(f.marathonInstance),
          TaskStatusUpdateTestHelper.error(f.marathonInstance)))
    ) {
      s"Terminated task (${update.simpleName} with ${update.reason} is removed" in new Fixture {
        Mockito.when(instanceTracker.instancesBySpecSync).thenReturn(InstanceTracker.InstancesBySpec.forInstances(f.marathonInstance))

        val launcherRef = createLauncherRef(instances = 0)
        launcherRef ! RateLimiterActor.DelayUpdate(f.app, clock.now())

        // wait for startup
        (launcherRef ? TaskLauncherActor.GetCount).futureValue.asInstanceOf[QueuedInstanceInfo]

        // task status update
        val counts = sendUpdate(launcherRef, update.wrapped)

        assert(!counts.inProgress)
        assert(counts.instancesLeftToLaunch == 0)

        Mockito.verify(instanceTracker, Mockito.timeout(8000)).instancesBySpecSync
        verifyClean()
      }
    }

    for (
      reason <- TaskConditionMapping.Unreachable
    ) {
      s"TemporarilyUnreachable task ($reason) is NOT removed" in new Fixture {
        val update = TaskStatusUpdateTestHelper.lost(reason, f.marathonInstance, timestamp = clock.now())
        Mockito.when(instanceTracker.instancesBySpecSync).thenReturn(InstanceTracker.InstancesBySpec.forInstances(f.marathonInstance))

        val launcherRef = createLauncherRef(instances = 0)
        launcherRef ! RateLimiterActor.DelayUpdate(f.app, clock.now())

        // wait for startup
        (launcherRef ? TaskLauncherActor.GetCount).futureValue.asInstanceOf[QueuedInstanceInfo]

        // task status update
        val counts = sendUpdate(launcherRef, update.wrapped)
        assert(!counts.inProgress)
        assert(counts.finalInstanceCount == 1)
        assert(counts.instancesLeftToLaunch == 0)

        Mockito.verify(instanceTracker).instancesBySpecSync
        verifyClean()
      }
    }

    "Updated task is reflected in counts" in new Fixture {
      val update = TaskStatusUpdateTestHelper.runningHealthy(f.marathonInstance)
      val expectedCounts = QueuedInstanceInfo(f.app, inProgress = false, 0, 1, Timestamp(0), Timestamp(0))

      Mockito.when(instanceTracker.instancesBySpecSync).thenReturn(InstanceTracker.InstancesBySpec.forInstances(f.marathonInstance))

      val launcherRef = createLauncherRef(instances = 0)
      launcherRef ! RateLimiterActor.DelayUpdate(f.app, clock.now())

      // wait for startup
      (launcherRef ? TaskLauncherActor.GetCount).futureValue.asInstanceOf[QueuedInstanceInfo]

      // task status update
      val counts = sendUpdate(launcherRef, update.wrapped)

      assert(counts.instancesLeftToLaunch == expectedCounts.instancesLeftToLaunch)
      assert(counts.finalInstanceCount == expectedCounts.finalInstanceCount)

      Mockito.verify(instanceTracker).instancesBySpecSync
      verifyClean()
    }

    for (
      update <- TaskConditionMapping.Gone.toSeq.map(r => TaskStatusUpdateTestHelper.lost(r, f.marathonInstance))
        .union(Seq(
          TaskStatusUpdateTestHelper.finished(f.marathonInstance),
          TaskStatusUpdateTestHelper.killed(f.marathonInstance),
          TaskStatusUpdateTestHelper.error(f.marathonInstance)))
    ) {
      s"Revive offers if task with constraints terminates (${update.simpleName} with ${update.reason})" in new Fixture {
        Given("an actor for an app with constraints and one task")
        val constraint = Protos.Constraint
          .newBuilder()
          .setField("test")
          .setOperator(Protos.Constraint.Operator.CLUSTER)
          .build()
        val appWithConstraints = f.app.copy(constraints = Set(constraint))
        Mockito.when(instanceTracker.instancesBySpecSync).thenReturn(InstanceTracker.InstancesBySpec.forInstances(f.marathonInstance))

        val launcherRef = createLauncherRef(instances = 0, appToLaunch = appWithConstraints)
        launcherRef ! RateLimiterActor.DelayUpdate(appWithConstraints, clock.now())

        And("that has successfully started up")
        (launcherRef ? TaskLauncherActor.GetCount).futureValue.asInstanceOf[QueuedInstanceInfo]

        When("we get a status update about a terminated task")
        val counts = sendUpdate(launcherRef, update.wrapped)

        Then("reviveOffers has been called")
        Mockito.verify(offerReviver).reviveOffers()

        And("the task tracker as well")
        Mockito.verify(instanceTracker).instancesBySpecSync
        verifyClean()
      }
    }

    for (
      update <- Seq(
        TaskStatusUpdateTestHelper.staging(f.marathonInstance),
        TaskStatusUpdateTestHelper.running(f.marathonInstance)
      )
    ) {
      s"DO NOT REMOVE running task (${update.simpleName})" in new Fixture {
        Mockito.when(instanceTracker.instancesBySpecSync).thenReturn(InstanceTracker.InstancesBySpec.forInstances(f.marathonInstance))

        val launcherRef = createLauncherRef(instances = 0)
        launcherRef ! RateLimiterActor.DelayUpdate(f.app, clock.now())

        // wait for startup
        (launcherRef ? TaskLauncherActor.GetCount).futureValue.asInstanceOf[QueuedInstanceInfo]

        val lolo = update
        // task status update
        val counts = sendUpdate(launcherRef, update.wrapped)

        assert(counts.finalInstanceCount == 1)
        assert(!counts.inProgress)
        assert(counts.instancesLeftToLaunch == 0)

        Mockito.verify(instanceTracker).instancesBySpecSync
        verifyClean()
      }
    }
  }
}<|MERGE_RESOLUTION|>--- conflicted
+++ resolved
@@ -73,22 +73,14 @@
       offerReviver: OfferReviver = mock[OfferReviver],
       rateLimiterActor: TestProbe = TestProbe(),
       offerMatchStatisticsActor: TestProbe = TestProbe(),
-<<<<<<< HEAD
-      homeFaultDomain: () => Option[FaultDomain] = () => None) {
-=======
       localRegion: () => Option[Region] = () => None) {
->>>>>>> 6d26eaf6
 
     def createLauncherRef(instances: Int, appToLaunch: AppDefinition = f.app): ActorRef = {
       val props = TaskLauncherActor.props(
         launchQueueConfig,
         offerMatcherManager, clock, instanceOpFactory,
         maybeOfferReviver = Some(offerReviver),
-<<<<<<< HEAD
-        instanceTracker, rateLimiterActor.ref, offerMatchStatisticsActor.ref, homeFaultDomain) _
-=======
         instanceTracker, rateLimiterActor.ref, offerMatchStatisticsActor.ref, localRegion) _
->>>>>>> 6d26eaf6
       system.actorOf(props(appToLaunch, instances))
     }
 
@@ -203,7 +195,7 @@
       assert(counts.instancesLeftToLaunch == 0)
 
       Mockito.verify(instanceTracker).instancesBySpecSync
-      val matchRequest = InstanceOpFactory.Request(f.app, offer, Map.empty, additionalLaunches = 1, faultDomain = None)
+      val matchRequest = InstanceOpFactory.Request(f.app, offer, Map.empty, additionalLaunches = 1)
       Mockito.verify(instanceOpFactory).matchOfferRequest(matchRequest)
       verifyClean()
     }
@@ -293,7 +285,7 @@
       assert(counts.instancesLeftToLaunch == 1)
 
       Mockito.verify(instanceTracker).instancesBySpecSync
-      val matchRequest = InstanceOpFactory.Request(f.app, offer, Map.empty, additionalLaunches = 1, faultDomain = None)
+      val matchRequest = InstanceOpFactory.Request(f.app, offer, Map.empty, additionalLaunches = 1)
       Mockito.verify(instanceOpFactory).matchOfferRequest(matchRequest)
       verifyClean()
     }
@@ -311,11 +303,7 @@
           maybeOfferReviver = None,
           instanceTracker, rateLimiterActor.ref, offerMatchStatisticsActor.ref,
           f.app, instancesToLaunch = 1,
-<<<<<<< HEAD
-          homeFaultDomain
-=======
           localRegion
->>>>>>> 6d26eaf6
         ) {
           override protected def scheduleTaskOperationTimeout(
             context: ActorContext, message: InstanceOpRejected): Cancellable = {
@@ -341,7 +329,7 @@
       assert(scheduleCalled)
 
       Mockito.verify(instanceTracker).instancesBySpecSync
-      val matchRequest = InstanceOpFactory.Request(f.app, offer, Map.empty, additionalLaunches = 1, faultDomain = None)
+      val matchRequest = InstanceOpFactory.Request(f.app, offer, Map.empty, additionalLaunches = 1)
       Mockito.verify(instanceOpFactory).matchOfferRequest(matchRequest)
       verifyClean()
     }
@@ -367,7 +355,7 @@
       assert(counts.instancesLeftToLaunch == 0)
 
       Mockito.verify(instanceTracker).instancesBySpecSync
-      val matchRequest = InstanceOpFactory.Request(f.app, offer, Map.empty, additionalLaunches = 1, faultDomain = None)
+      val matchRequest = InstanceOpFactory.Request(f.app, offer, Map.empty, additionalLaunches = 1)
       Mockito.verify(instanceOpFactory).matchOfferRequest(matchRequest)
       verifyClean()
     }
