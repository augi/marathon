--- conflicted
+++ resolved
@@ -6,47 +6,11 @@
 import akka.testkit.{ TestActor, TestProbe }
 import mesosphere.AkkaUnitTest
 import mesosphere.marathon.core.matcher.base.OfferMatcher.MatchedInstanceOps
-import mesosphere.marathon.state.FaultDomain
 import mesosphere.marathon.test.MarathonTestHelper
 import mesosphere.mesos.protos.Implicits._
 import mesosphere.mesos.protos.OfferID
-<<<<<<< HEAD
-import org.apache.mesos.Protos.DomainInfo.{ FaultDomain => FaultDomainPB }
-import org.apache.mesos.Protos.DomainInfo.FaultDomain.{ RegionInfo, ZoneInfo }
-import org.apache.mesos.Protos.{ DomainInfo, FrameworkID, Offer, SlaveID, OfferID => MesosOfferIdProto }
 
 class ActorOfferMatcherTest extends AkkaUnitTest {
-
-  val homeFaultDomain = FaultDomain("homeRegion", "homeZone")
-  val remoteFaultDomain = FaultDomain("remoteRegion", "remoteZone")
-
-  "The ActorOfferMatcher" when {
-    "receives remote region offer" should {
-      "say it's interested in offer from non-home region" in new Fixture {
-        val probe = TestProbe()
-        val offerMatcher = new ActorOfferMatcher(probe.ref, None, () => Some(homeFaultDomain))
-
-        offerMatcher.isInterestedIn(offerWithFaultRegion(remoteFaultDomain)) should be (true)
-      }
-
-      "say it's interested in offer from home region" in new Fixture {
-        val probe = TestProbe()
-        val offerMatcher = new ActorOfferMatcher(probe.ref, None, () => Some(homeFaultDomain))
-
-        offerMatcher.isInterestedIn(offerWithFaultRegion(homeFaultDomain)) should be (true)
-      }
-
-      "say is interested when fault region not set" in new Fixture {
-        val probe = TestProbe()
-        val offerMatcher = new ActorOfferMatcher(probe.ref, None, () => Some(homeFaultDomain))
-
-        offerMatcher.isInterestedIn(offerWithoutFaultRegion()) should be (true)
-      }
-    }
-=======
-
-class ActorOfferMatcherTest extends AkkaUnitTest {
->>>>>>> 6d26eaf6
 
   "The ActorOfferMatcher" when {
     "asking the actor" should {
@@ -73,31 +37,4 @@
       }
     }
   }
-<<<<<<< HEAD
-
-  class Fixture {
-    def offerWithFaultRegion(faultDomain: FaultDomain) = {
-      Offer.newBuilder()
-        .setId(MesosOfferIdProto.newBuilder().setValue(UUID.randomUUID().toString))
-        .setFrameworkId(FrameworkID.newBuilder().setValue("notanidframework"))
-        .setSlaveId(SlaveID.newBuilder().setValue(s"slave1"))
-        .setHostname("hostname")
-        .setDomain(DomainInfo.newBuilder()
-          .setFaultDomain(FaultDomainPB.newBuilder()
-            .setRegion(RegionInfo.newBuilder().setName(faultDomain.region))
-            .setZone(ZoneInfo.newBuilder().setName(faultDomain.zone)))
-        ).build()
-    }
-
-    def offerWithoutFaultRegion() = {
-      Offer.newBuilder()
-        .setId(MesosOfferIdProto.newBuilder().setValue(UUID.randomUUID().toString))
-        .setFrameworkId(FrameworkID.newBuilder().setValue("notanidframework"))
-        .setSlaveId(SlaveID.newBuilder().setValue(s"slave1"))
-        .setHostname("hostname")
-        .build()
-    }
-  }
-=======
->>>>>>> 6d26eaf6
 }